--- conflicted
+++ resolved
@@ -46,19 +46,9 @@
   },
   {
    "cell_type": "code",
-   "execution_count": 1,
-   "metadata": {},
-   "outputs": [
-    {
-     "name": "stderr",
-     "output_type": "stream",
-     "text": [
-      "/Users/jamesbriggs/opt/anaconda3/envs/decision-layer/lib/python3.11/site-packages/tqdm/auto.py:21: TqdmWarning: IProgress not found. Please update jupyter and ipywidgets. See https://ipywidgets.readthedocs.io/en/stable/user_install.html\n",
-      "  from .autonotebook import tqdm as notebook_tqdm\n",
-      "None of PyTorch, TensorFlow >= 2.0, or Flax have been found. Models won't be available and only tokenizers, configuration and file/data utilities can be used.\n"
-     ]
-    }
-   ],
+   "execution_count": null,
+   "metadata": {},
+   "outputs": [],
    "source": [
     "from semantic_router.schema import Route\n",
     "\n",
@@ -83,7 +73,7 @@
   },
   {
    "cell_type": "code",
-   "execution_count": 2,
+   "execution_count": null,
    "metadata": {},
    "outputs": [],
    "source": [
@@ -110,7 +100,7 @@
   },
   {
    "cell_type": "code",
-   "execution_count": 5,
+   "execution_count": null,
    "metadata": {},
    "outputs": [],
    "source": [
@@ -118,14 +108,9 @@
     "from getpass import getpass\n",
     "from semantic_router.encoders import CohereEncoder\n",
     "\n",
-<<<<<<< HEAD
-    "os.environ[\"COHERE_API_KEY\"] = os.getenv(\"COHERE_API_KEY\") or \\\n",
-    "    getpass(\"Enter Cohere API Key: \")\n",
-=======
     "os.environ[\"COHERE_API_KEY\"] = os.getenv(\"COHERE_API_KEY\") or getpass(\n",
     "    \"Enter Cohere API Key: \"\n",
     ")\n",
->>>>>>> 4e08122e
     "\n",
     "encoder = CohereEncoder()"
    ]
@@ -139,27 +124,11 @@
   },
   {
    "cell_type": "code",
-<<<<<<< HEAD
-   "execution_count": 6,
-   "metadata": {},
-   "outputs": [
-    {
-     "name": "stderr",
-     "output_type": "stream",
-     "text": [
-      "100%|██████████| 2/2 [00:01<00:00,  1.04it/s]\n"
-     ]
-    }
-   ],
+   "execution_count": null,
+   "metadata": {},
+   "outputs": [],
    "source": [
     "from semantic_router.layer import RouteLayer\n",
-=======
-   "execution_count": null,
-   "metadata": {},
-   "outputs": [],
-   "source": [
-    "from semantic_router.layer import DecisionLayer\n",
->>>>>>> 4e08122e
     "\n",
     "dl = RouteLayer(encoder=encoder, routes=routes)"
    ]
@@ -173,40 +142,18 @@
   },
   {
    "cell_type": "code",
-   "execution_count": 7,
-   "metadata": {},
-   "outputs": [
-    {
-     "data": {
-      "text/plain": [
-       "'politics'"
-      ]
-     },
-     "execution_count": 7,
-     "metadata": {},
-     "output_type": "execute_result"
-    }
-   ],
+   "execution_count": null,
+   "metadata": {},
+   "outputs": [],
    "source": [
     "dl(\"don't you love politics?\")"
    ]
   },
   {
    "cell_type": "code",
-   "execution_count": 8,
-   "metadata": {},
-   "outputs": [
-    {
-     "data": {
-      "text/plain": [
-       "'chitchat'"
-      ]
-     },
-     "execution_count": 8,
-     "metadata": {},
-     "output_type": "execute_result"
-    }
-   ],
+   "execution_count": null,
+   "metadata": {},
+   "outputs": [],
    "source": [
     "dl(\"how's the weather today?\")"
    ]
@@ -220,7 +167,7 @@
   },
   {
    "cell_type": "code",
-   "execution_count": 9,
+   "execution_count": null,
    "metadata": {},
    "outputs": [],
    "source": [
